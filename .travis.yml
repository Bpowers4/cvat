sudo: required

language: python

python:
  - "3.5"

services:
  - docker

before_script:
  - docker-compose -f docker-compose.yml -f docker-compose.ci.yml build

script:
<<<<<<< HEAD
  - docker exec -it cvat /bin/bash -c 'python3 manage.py test cvat/apps utils/cli'
  - docker exec -it cvat /bin/bash -c 'python3 manage.py test datumaro/'
  - docker exec -it cvat /bin/bash -c 'cd cvat-data && npm install && cd ../cvat-core && npm install && npm run test && npm run coveralls'
=======
  - docker-compose -f docker-compose.yml -f docker-compose.ci.yml run cvat_ci /bin/bash -c 'python3 manage.py test cvat/apps utils/cli'
  - docker-compose -f docker-compose.yml -f docker-compose.ci.yml run cvat_ci /bin/bash -c 'python3 manage.py test datumaro/'
  - docker-compose -f docker-compose.yml -f docker-compose.ci.yml run cvat_ci /bin/bash -c 'cd cvat-core && npm install && npm run test && npm run coveralls'
>>>>>>> a5c3da12
<|MERGE_RESOLUTION|>--- conflicted
+++ resolved
@@ -12,12 +12,6 @@
   - docker-compose -f docker-compose.yml -f docker-compose.ci.yml build
 
 script:
-<<<<<<< HEAD
-  - docker exec -it cvat /bin/bash -c 'python3 manage.py test cvat/apps utils/cli'
-  - docker exec -it cvat /bin/bash -c 'python3 manage.py test datumaro/'
-  - docker exec -it cvat /bin/bash -c 'cd cvat-data && npm install && cd ../cvat-core && npm install && npm run test && npm run coveralls'
-=======
   - docker-compose -f docker-compose.yml -f docker-compose.ci.yml run cvat_ci /bin/bash -c 'python3 manage.py test cvat/apps utils/cli'
   - docker-compose -f docker-compose.yml -f docker-compose.ci.yml run cvat_ci /bin/bash -c 'python3 manage.py test datumaro/'
-  - docker-compose -f docker-compose.yml -f docker-compose.ci.yml run cvat_ci /bin/bash -c 'cd cvat-core && npm install && npm run test && npm run coveralls'
->>>>>>> a5c3da12
+  - docker-compose -f docker-compose.yml -f docker-compose.ci.yml run cvat_ci /bin/bash -c 'cd cvat-data && npm install && cd ../cvat-core && npm install && npm run test && npm run coveralls'