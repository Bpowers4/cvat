--- conflicted
+++ resolved
@@ -52,15 +52,7 @@
         python3-pip \
         supervisor \
         tzdata \
-        unrar \
-<<<<<<< HEAD
-        vim && \
-=======
-        p7zip-full \
-        git-core \
-        libsm6 \
-        libxext6 && \
->>>>>>> 2cc2e32f
+        unrar && \
     python3 -m pip install -U pip && \
     python3 -m pip install -U setuptools && \
     ln -fs /usr/share/zoneinfo/${TZ} /etc/localtime && \
