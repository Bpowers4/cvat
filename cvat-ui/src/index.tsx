import React from 'react';
import ReactDOM from 'react-dom';
import { connect, Provider } from 'react-redux';

import CVATApplication from './components/cvat-app';

import createRootReducer from './reducers/root-reducer';
import createCVATStore, { getCVATStore } from './cvat-store';

import { authorizedAsync } from './actions/auth-actions';
import { getFormatsAsync } from './actions/formats-actions';
import { checkPluginsAsync } from './actions/plugins-actions';
import { getUsersAsync } from './actions/users-actions';
import { fetchProjectsRequestThunk } from './pages/actions/project-list';
import { Status } from './pages/types/common';

import { getAboutAsync } from './actions/about-actions';
import {
    resetErrors,
    resetMessages,
} from './actions/notification-actions';

import {
    CombinedState,
    NotificationsState,
} from './reducers/interfaces';

createCVATStore(createRootReducer);
const cvatStore = getCVATStore();

interface StateToProps {
    pluginsInitialized: boolean;
    pluginsFetching: boolean;
    userInitialized: boolean;
    usersInitialized: boolean;
    usersFetching: boolean;
    aboutInitialized: boolean;
    aboutFetching: boolean;
    formatsInitialized: boolean;
    formatsFetching: boolean;
    installedAutoAnnotation: boolean;
    installedTFSegmentation: boolean;
    installedTFAnnotation: boolean;
    notifications: NotificationsState;
    user: any;
    projectsInitialized: boolean;
    projectsFetching: boolean;
}

interface DispatchToProps {
    loadFormats: () => void;
    loadProjects: () => void;
    verifyAuthorized: () => void;
    loadUsers: () => void;
    loadAbout: () => void;
    initPlugins: () => void;
    resetErrors: () => void;
    resetMessages: () => void;
}

function mapStateToProps(state: CombinedState): StateToProps {
    const { plugins } = state;
    const { auth } = state;
    const { formats } = state;
    const { users } = state;
    const { projects } = state;
    const { about } = state;

    return {
        userInitialized: auth.initialized,
        pluginsInitialized: plugins.initialized,
        pluginsFetching: plugins.fetching,
        usersInitialized: users.initialized,
        usersFetching: users.fetching,
        aboutInitialized: about.initialized,
        aboutFetching: about.fetching,
        formatsInitialized: formats.initialized,
        formatsFetching: formats.fetching,
        installedAutoAnnotation: plugins.list.AUTO_ANNOTATION,
        installedTFSegmentation: plugins.list.TF_SEGMENTATION,
        installedTFAnnotation: plugins.list.TF_ANNOTATION,
        notifications: state.notifications,
        user: auth.user,
<<<<<<< HEAD
        projectsInitialized: projects.status === Status.DONE,
        projectsFetching: projects.status === Status.BUSY,
        about: state.about,
=======
>>>>>>> 285df9d4
    };
}

function mapDispatchToProps(dispatch: any): DispatchToProps {
    return {
        loadProjects: (): void => dispatch(fetchProjectsRequestThunk(null)),
        loadFormats: (): void => dispatch(getFormatsAsync()),
        verifyAuthorized: (): void => dispatch(authorizedAsync()),
        initPlugins: (): void => dispatch(checkPluginsAsync()),
        loadUsers: (): void => dispatch(getUsersAsync()),
        loadAbout: (): void => dispatch(getAboutAsync()),
        resetErrors: (): void => dispatch(resetErrors()),
        resetMessages: (): void => dispatch(resetMessages()),
    };
}

function reduxAppWrapper(props: StateToProps & DispatchToProps): JSX.Element {
    return (
        <CVATApplication {...props} />
    );
}

const ReduxAppWrapper = connect(
    mapStateToProps,
    mapDispatchToProps,
)(reduxAppWrapper);

ReactDOM.render(
    (
        <Provider store={cvatStore}>
            <ReduxAppWrapper />
        </Provider>
    ),
    document.getElementById('root'),
);<|MERGE_RESOLUTION|>--- conflicted
+++ resolved
@@ -81,12 +81,9 @@
         installedTFAnnotation: plugins.list.TF_ANNOTATION,
         notifications: state.notifications,
         user: auth.user,
-<<<<<<< HEAD
         projectsInitialized: projects.status === Status.DONE,
         projectsFetching: projects.status === Status.BUSY,
         about: state.about,
-=======
->>>>>>> 285df9d4
     };
 }
 
