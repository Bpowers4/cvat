--- conflicted
+++ resolved
@@ -1,12 +1,9 @@
-<<<<<<< HEAD
 import { State as ProjectsState } from '../pages/types/project-list';
-=======
 import { Canvas } from 'cvat-canvas';
 
 export type StringObject = {
     [index: string]: string;
 };
->>>>>>> 604be638
 
 export interface AuthState {
     initialized: boolean;
